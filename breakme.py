<<<<<<< HEAD
#STRAWPEDOOOOOO
#this is a line
#here's another line
=======
#hello
#birb
#this is a line change that conflicts with your line change
>>>>>>> c668a1be
<|MERGE_RESOLUTION|>--- conflicted
+++ resolved
@@ -1,9 +1,3 @@
-<<<<<<< HEAD
 #STRAWPEDOOOOOO
-#this is a line
-#here's another line
-=======
-#hello
 #birb
 #this is a line change that conflicts with your line change
->>>>>>> c668a1be
