--- conflicted
+++ resolved
@@ -179,12 +179,8 @@
     # iterate over all rows
     for i in tqdm(range(obs.dims['x']), desc = 'Removing cosmic rays and bad pixels... Progress:'):
         #iterate over all columns
-<<<<<<< HEAD
-        for j in range(obs.dims['y']):    
-=======
         for j in range(obs.dims['y']):
             og = np.copy(images[:, i, j])
->>>>>>> d5db7cfc
             # check that sum of pixel along temporal dimension is non-zero (i.e., that the pixel is inside the subarray)
             if np.sum(images[:, i, j]):
                 _, hit_map[:, i, j] = array1D_clip(images[:, i, j], threshold, mode = 'median')
