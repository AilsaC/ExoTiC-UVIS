import os
import glob
import numpy as np
import matplotlib.pyplot as plt

from exotic_uvis.parser import parse_config

from exotic_uvis.stage_0 import quicklookup
from exotic_uvis.stage_0 import collect_and_move_files
from exotic_uvis.stage_0 import get_files_from_mast
from exotic_uvis.stage_0 import locate_target

from exotic_uvis.stage_1 import read_data
from exotic_uvis.stage_1 import save_data
from exotic_uvis.stage_1 import corner_bkg_subtraction
from exotic_uvis.stage_1 import full_frame_bckg_subtraction
from exotic_uvis.stage_1 import track_bkgstars
from exotic_uvis.stage_1 import free_iteration_rejection
from exotic_uvis.stage_1 import fixed_iteration_rejection
from exotic_uvis.stage_1 import laplacian_edge_detection

from exotic_uvis.stage_2 import load_data 
#from exotic_uvis.stage_2 import save_data




def run_pipeline(config_files_dir):


    ######## Run Stage 0 ########
    stage0_config = glob.glob(os.path.join(config_files_dir,"stage_0*"))[0]
    stage0_dict = parse_config(stage0_config)

    # run data download
    if stage0_dict['do_download']:
        get_files_from_mast(stage0_dict['programID'], stage0_dict['target_name'], 
                            stage0_dict['visit_number'], stage0_dict['MASToutput_dir'], extensions=stage0_dict['extensions'])
   
    # collect and move files
    if stage0_dict['do_organize']:
        collect_and_move_files(stage0_dict['visit_number'], 
                            stage0_dict['filesfrom_dir'], stage0_dict['filesto_dir'])
    
    # locate target in direct image
    if stage0_dict['do_locate']:
        locate_target(stage0_dict['direct_image'])

    # create quicklook gif
    if stage0_dict['do_quicklook']:
        quicklookup(stage0_dict['data_dir'], stage0_dict['gif_dir'])


    ####### Run Stage 1 #######
    stage1_config = glob.glob(os.path.join(config_files_dir,"stage_1*"))[0]
    stage1_dict = parse_config(stage1_config)


    # read data
    obs = read_data(stage1_dict['data_dir'], verbose = stage1_dict['verbose'])


    # temporal removal fixed iterations
    if stage1_dict['do_fixed_iter']:
        fixed_iteration_rejection(obs, stage1_dict['fixed_sigmas'], stage1_dict['replacement'])
    
    # temporal removal free iterations
    if stage1_dict['do_free_iter']:
        free_iteration_rejection(obs, stage1_dict['free_sigma'])

    # spatial removal
    if stage1_dict['do_led']:
        laplacian_edge_detection(obs, 
                                 sigma = stage1_dict['led_threshold'], 
                                 factor = stage1_dict['led_factor'], 
                                 n = stage1_dict['led_n'], 
                                 build_fine_structure = stage1_dict['fine_structure'], 
                                 contrast_factor = stage1_dict['contrast_factor'])


    # background subtraction
    if stage1_dict['do_mode_med']:
        full_frame_bckg_subtraction(obs, 
                                    bin_number = stage1_dict['bin_number'], 
                                    fit=stage1_dict['fit'], 
                                    value=stage1_dict['value'])
    
    if stage1_dict['do_corners']:
        corner_bkg_subtraction(obs, bounds=stage1_dict['bounds'], 
                               fit=stage1_dict['fit'])

    # displacements
    if stage1_dict['do_bkg_stars']:
        track_bkgstars(obs,  bkg_stars = stage1_dict['location'])

    # save results
    if stage1_dict['do_save']:
        save_data(obs, stage1_dict['output_dir'])
        

<<<<<<< HEAD
    # Run Stage 2
    stage2_config = glob.glob(os.path.join(config_files_dir,"stage_2*"))[0]
    stage2_dict = parse_config(stage2_config)
=======
    ####### Run Stage 2 ########
    stage2_config = glob.glob(os.path.join(config_files_dir,"stage_2*"))[0]
    stage2_dict = parse_config(stage2_config)


    # read data
    obs = load_data(stage2_dict['data_dir'])


>>>>>>> 8a394251
<|MERGE_RESOLUTION|>--- conflicted
+++ resolved
@@ -98,18 +98,6 @@
         save_data(obs, stage1_dict['output_dir'])
         
 
-<<<<<<< HEAD
     # Run Stage 2
     stage2_config = glob.glob(os.path.join(config_files_dir,"stage_2*"))[0]
-    stage2_dict = parse_config(stage2_config)
-=======
-    ####### Run Stage 2 ########
-    stage2_config = glob.glob(os.path.join(config_files_dir,"stage_2*"))[0]
-    stage2_dict = parse_config(stage2_config)
-
-
-    # read data
-    obs = load_data(stage2_dict['data_dir'])
-
-
->>>>>>> 8a394251
+    stage2_dict = parse_config(stage2_config)