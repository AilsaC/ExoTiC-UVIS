import os
import glob
import numpy as np
import matplotlib.pyplot as plt

from exotic_uvis.read_and_write_config import parse_config
from exotic_uvis.read_and_write_config import write_config

from exotic_uvis.stage_0 import quicklookup
from exotic_uvis.stage_0 import collect_and_move_files
from exotic_uvis.stage_0 import get_files_from_mast
from exotic_uvis.stage_0 import locate_target

from exotic_uvis.stage_1 import load_data_S1
from exotic_uvis.stage_1 import save_data_S1
from exotic_uvis.stage_1 import corner_bkg_subtraction
from exotic_uvis.stage_1 import full_frame_bckg_subtraction
from exotic_uvis.stage_1 import Pagul_bckg_subtraction
from exotic_uvis.stage_1 import column_by_column_subtraction
from exotic_uvis.stage_1 import track_bkgstars
from exotic_uvis.stage_1 import track_0thOrder
from exotic_uvis.stage_1 import free_iteration_rejection
from exotic_uvis.stage_1 import fixed_iteration_rejection
from exotic_uvis.stage_1 import laplacian_edge_detection
from exotic_uvis.stage_1 import spatial_smoothing

from exotic_uvis.stage_2 import load_data_S2
from exotic_uvis.stage_2 import save_data_S2
from exotic_uvis.stage_2 import get_trace_solution
from exotic_uvis.stage_2 import determine_ideal_halfwidth
from exotic_uvis.stage_2 import standard_extraction
from exotic_uvis.stage_2 import optimal_extraction
from exotic_uvis.stage_2 import clean_spectra
from exotic_uvis.stage_2 import align_spectra


def run_pipeline(config_files_dir, stages=(0, 1, 2, 3, 4, 5)):
    '''
    Wrapper for all Stages of the ExoTiC-UVIS pipeline.

    :param config_files_dir: str. The path to the folder where all of your ExoTiC-UVIS .hustle files are stored.
    :param stages: tuple of ints from 0 to 5. Which stages you want to execute.
    :return: output products of ExoTiC-UVIS. Locations and details depend on your .hustle files.
    '''
    ######## Run Stage 0 ########
    if 0 in stages:
        # read out the stage 0 config
        stage0_config = glob.glob(os.path.join(config_files_dir,'stage_0*'))[0]
        stage0_dict = parse_config(stage0_config)

        # run data download
        if stage0_dict['do_download']:
            get_files_from_mast(stage0_dict['programID'],
                                stage0_dict['target_name'], 
                                stage0_dict['visit_number'],
                                stage0_dict['toplevel_dir'],
                                extensions=stage0_dict['extensions'])
    
        # collect and move files
        if stage0_dict['do_organize']:
            if not stage0_dict['filesfrom_dir']:
                stage0_dict['filesfrom_dir'] = stage0_dict['toplevel_dir'] # if the data weren't pre-downloaded, then they are here
            collect_and_move_files(stage0_dict['visit_number'], 
                                   stage0_dict['filesfrom_dir'],
                                   stage0_dict['toplevel_dir'])
        
        # locate target in direct image
        if stage0_dict['do_locate']:
            source_x, source_y = locate_target(os.path.join(stage0_dict['toplevel_dir'],'directimages/or01dr001_flt.fits'))
            # modify config keyword
            stage0_dict['location'] = (source_x,source_y)

        # create quicklook gif
        if stage0_dict['do_quicklook']:
            quicklookup(stage0_dict['toplevel_dir'],
                        stage0_dict['gif_dir'], 
                        stage0_dict['verbose'], 
                        stage0_dict['show_plots'], 
                        stage0_dict['save_plots'])

        # write config
        config_dir = os.path.join(stage0_dict['toplevel_dir'],'stage0')
        if not os.path.exists(config_dir):
            os.makedirs(config_dir)
        write_config(stage0_dict, 0, config_dir)


    ####### Run Stage 1 #######
    if 1 in stages:
        # read out the stage 1 config
        stage1_config = glob.glob(os.path.join(config_files_dir,'stage_1*'))[0]
        stage1_dict = parse_config(stage1_config)

        # read the 'location' keyword from the Stage 0 config
        stage0_output_config = os.path.join(stage1_dict['toplevel_dir'],'stage0/stage_0_exoticUVIS.hustle')
        stage0_output_dict = parse_config(stage0_output_config)

        # and grab the location of the source
        stage1_dict['location'] = stage0_output_dict['location']

        # read data
        obs = load_data_S1(stage1_dict['toplevel_dir'], verbose = stage1_dict['verbose'])

        # create output directory
        output_dir = os.path.join(stage1_dict['toplevel_dir'],'outputs')
        run_dir = os.path.join(output_dir,stage1_dict['run_name'])
        if not os.path.exists(run_dir):
            os.makedirs(run_dir)


        # temporal removal fixed iterations
        if stage1_dict['do_fixed_iter']:
            obs = fixed_iteration_rejection(obs,
                                            stage1_dict['fixed_sigmas'],
                                            stage1_dict['replacement'], 
                                            verbose=stage1_dict['verbose'],
                                            show_plots=stage1_dict['show_plots'],
                                            save_plots=stage1_dict['save_plots'],
                                            output_dir=run_dir)
        
        # temporal removal free iterations
        if stage1_dict['do_free_iter']:
            obs = free_iteration_rejection(obs,
                                           stage1_dict['free_sigma'], 
                                           verbose=stage1_dict['verbose'],
                                           show_plots=stage1_dict['show_plots'],
                                           save_plots=stage1_dict['save_plots'],
                                           output_dir=run_dir)

        # spatial removal by led
        if stage1_dict['do_led']:
            obs = laplacian_edge_detection(obs, 
                                           sigma=stage1_dict['led_threshold'], 
                                           factor=stage1_dict['led_factor'], 
                                           n=stage1_dict['led_n'], 
                                           build_fine_structure=stage1_dict['fine_structure'], 
                                           contrast_factor=stage1_dict['contrast_factor'])
            
        # spatial removal by smoothing
        if stage1_dict['do_smooth']:
            obs = spatial_smoothing(obs,
                                    sigma=10) # WIP!

        # background subtraction
        if stage1_dict['do_full_frame']:
            obs = full_frame_bckg_subtraction(obs, 
                                              bin_number = stage1_dict['bin_number'], 
                                              fit=stage1_dict['fit'], 
                                              value=stage1_dict['value'])
        
        if stage1_dict['do_corners']:
            obs = corner_bkg_subtraction(obs, bounds=stage1_dict['bounds'],
                                         fit=stage1_dict['corners_value'],
                                         verbose=stage1_dict['verbose'],
                                         show_plots=stage1_dict['show_plots'],
                                         save_plots=stage1_dict['save_plots'],
                                         output_dir=run_dir)
            
        if stage1_dict['do_Pagul23']:
            obs = Pagul_bckg_subtraction(obs,
                                         Pagul_path=stage1_dict['path_to_Pagul23'],
                                         masking_parameter=stage1_dict['mask_parameter'],
                                         median_on_columns=stage1_dict['median_columns'])
            
        if stage1_dict['do_column']:
            obs = column_by_column_subtraction(obs,
                                               rows=stage1_dict['rows'],
                                               sigma=stage1_dict['col_sigma'])

        # displacements by 0th order tracking
        if stage1_dict['do_0thtracking']:
<<<<<<< HEAD
            track_0thOrder(obs,  guess = stage1_dict['location'])
=======
            track_0thOrder(obs,  guess=stage1_dict['location'])
>>>>>>> 4928fb88

        # displacements by background stars
        if stage1_dict['do_bkg_stars']:
            track_bkgstars(obs,  bkg_stars=stage1_dict['bkg_stars_loc'], 
                                 verbose_plots=stage1_dict['verbose'],
                                 output_dir=run_dir)

        # save results
        if stage1_dict['do_save']:
            save_data_S1(obs, run_dir)

        # write config
        config_dir = os.path.join(run_dir,'stage1')
        if not os.path.exists(config_dir):
            os.makedirs(config_dir)
        write_config(stage1_dict, 1, config_dir)
        

    ####### Run Stage 2 #######
    if 2 in stages:
        # read out the stage 2 config
        stage2_config = glob.glob(os.path.join(config_files_dir,'stage_2*'))[0]
        stage2_dict = parse_config(stage2_config)

        # read the 'location' keyword from the Stage 0 config
        stage0_output_config = os.path.join(stage2_dict['toplevel_dir'],'stage0/stage_0_exoticUVIS.hustle')
        stage0_output_dict = parse_config(stage0_output_config)

        # and grab the location of the source
        stage2_dict['location'] = stage0_output_dict['location']

        # read data
        obs = load_data_S2(stage2_dict['toplevel_dir'], verbose = stage2_dict['verbose'])

        # create output directory
        output_dir = os.path.join(stage2_dict['toplevel_dir'],'outputs')
        run_dir = os.path.join(output_dir,stage2_dict['run_name'])
        if not os.path.exists(run_dir):
            os.makedirs(run_dir)

        # iterate over orders
        wavs, specs, specs_err = [], [], []
        for i, order in enumerate(stage2_dict['traces_to_conf']):
            # configure trace
            trace_x, trace_y, trace_wavs, widths, trace_sens = get_trace_solution(obs,
                                                                      order=order,
                                                                      source_pos=stage2_dict['location'],
                                                                      refine_calibration=stage2_dict['refine_fit'])
            
            # extract
            if stage2_dict['method'] == 'box':
                # determine ideal halfwidth
                if stage2_dict['determine_hw']:
                    halfwidth = determine_ideal_halfwidth(obs,
                                                          trace_x=trace_x,
                                                          trace_y=trace_y,
                                                          wavs=trace_wavs)
                else:
                    halfwidth = stage2_dict['halfwidths_box'][i]
                
                # box extraction
                wav, spec, spec_err = standard_extraction(obs,
                                                          halfwidth=halfwidth,
                                                          trace_x=trace_x,
                                                          trace_y=trace_y,
                                                          wavs=trace_wavs)
                
            elif stage2_dict['method'] == 'optimum':
                # optimum extraction
                wav, spec, spec_err = optimal_extraction(obs)

            wavs.append(wav)
            specs.append(spec)
            specs_err.append(spec_err)

        # align
        if stage2_dict['align']:
            specs, specs_err, shifts = align_spectra(obs,specs,specs_err,
                                                     trace_x=trace_x,
                                                     align=True,
                                                     ind1=0,
                                                     ind2=-1,
                                                     plot_shifts=False)
        
        # clean
        if stage2_dict['outlier_sigma']:
            specs = clean_spectra(specs,
                                  sigma=stage2_dict['outlier_sigma'])
            
        # save 1D spectra
        save_data_S2(obs, specs, specs_err, trace_x, trace_y, 
                     trace_wavs, output_dir=stage2_dict['toplevel_dir'])<|MERGE_RESOLUTION|>--- conflicted
+++ resolved
@@ -169,11 +169,7 @@
 
         # displacements by 0th order tracking
         if stage1_dict['do_0thtracking']:
-<<<<<<< HEAD
-            track_0thOrder(obs,  guess = stage1_dict['location'])
-=======
             track_0thOrder(obs,  guess=stage1_dict['location'])
->>>>>>> 4928fb88
 
         # displacements by background stars
         if stage1_dict['do_bkg_stars']:
