--- conflicted
+++ resolved
@@ -224,17 +224,10 @@
         # displacements by background stars
         if stage1_dict['do_bkg_stars']:
             track_bkgstars(obs, bkg_stars=stage1_dict['bkg_stars_loc'], 
-<<<<<<< HEAD
-                                verbose=stage1_dict['verbose'],
-                                show_plots=stage1_dict['show_plots'],
-                                save_plots=stage1_dict['save_plots'],
-                                output_dir=run_dir)
-=======
                            verbose=stage1_dict['verbose'],
                            show_plots=stage1_dict['show_plots'],
                            save_plots=stage1_dict['save_plots'],
                            output_dir=run_dir)
->>>>>>> d5db7cfc
             
         # create quicklook gif
         if stage1_dict['do_quicklook']:
