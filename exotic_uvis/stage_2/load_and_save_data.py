import os

import numpy as np
import xarray as xr


def load_data_S2(data_dir, filename = 'clean_obs'):
    """Simple function to load the data.

    Args:
        data_dir (str): where the reduced .nc file from Stage 1 is kept.
        filename (str, optional): name of the reduced .nc file.
        Defaults to 'clean_obs'.

    Returns:
        xarray: reduced observations xarray to extract from.
    """

    obs = xr.open_dataset(os.path.join(data_dir, f'stage1/{filename}.nc')) 

    return obs


<<<<<<< HEAD


def save_data_S2(obs, spec, spec_err, 
=======
def save_data_S2(obs, specs, specs_err, 
>>>>>>> 354c56b6
                 trace_x, trace_y, widths, wavelengths,
                 spec_disp, prof_disp, order = '+1',
                 output_dir = None, filename = 'specs'):
    """Function to create and save xarray containing the information extracted
    from stage 2.

    Args:
        obs (xarray): reduced observations xarray, only needed now for its
        exp_time data.
        specs (list): each extracted spectrum.
        specs_err (list): each extracted spectrum's uncertainties.
        trace_x (list): each extracted spectrum's dispersion solution.
        trace_y (list): each extracted spectrum's spatial solutions.
        widths (list): the width of each extracted trace.
        wavelengths (list): each extracted spectrum's wavelength solution.
        spec_shifts (list): each extracted spectrum's dispersion and
        spatial shifts.
        orders (tuple, optional): which orders are being saved.
        Defaults to ("+1", "-1").
        output_dir (str, optional): where to save the files to.
        Defaults to None.
        filename (str, optional): name to give each file, joined to its order
        string. Defaults to 'specs'.
    """

    # Create and save xarray for each order
    spectra = xr.Dataset(
        data_vars=dict(
            spec = (['exp_time', 'x'], spec),
            spec_err = (['exp_time', 'x'], spec_err),
            trace = (['exp_time', 'x'], trace_y),
            ),
        coords=dict(
            wave=(['x'], wavelengths),
            trace_x=(['x'], trace_x),
            exp_time = obs.exp_time.data,
            ),
        )
    
    if spec_disp is not False:
        spectra['spec_disp'] = xr.DataArray(spec_disp, dims=['exp_time']) 
    if prof_disp is not False:
        spectra['prof_disp'] = xr.DataArray(prof_disp, dims=['exp_time', 'x']) 
    if widths is not False:
        spectra['fit_widths'] = xr.DataArray(widths, dims=['exp_time', 'x']) 
        
    #for i in range(len(bkg_stars)):
    #    spectra['stars{}_disp'.format(i + 1)] = obs['star{}_disp'.format(i)]   
    spectra['meanstar_disp'] = obs['meanstar_disp']

    # Save results in Stage 3 folder 
    stage2dir = os.path.join(output_dir, 'stage2/')

    if not os.path.exists(stage2dir):
            os.makedirs(stage2dir)

<<<<<<< HEAD
    spectra.to_netcdf(os.path.join(stage2dir, f'{filename}_{order}.nc'))

    return 0
=======
        spectra.to_netcdf(os.path.join(stage2dir, f'{filename}_{order}.nc'))
    return 
>>>>>>> 354c56b6
<|MERGE_RESOLUTION|>--- conflicted
+++ resolved
@@ -21,13 +21,9 @@
     return obs
 
 
-<<<<<<< HEAD
 
 
 def save_data_S2(obs, spec, spec_err, 
-=======
-def save_data_S2(obs, specs, specs_err, 
->>>>>>> 354c56b6
                  trace_x, trace_y, widths, wavelengths,
                  spec_disp, prof_disp, order = '+1',
                  output_dir = None, filename = 'specs'):
@@ -84,11 +80,6 @@
     if not os.path.exists(stage2dir):
             os.makedirs(stage2dir)
 
-<<<<<<< HEAD
     spectra.to_netcdf(os.path.join(stage2dir, f'{filename}_{order}.nc'))
 
-    return 0
-=======
-        spectra.to_netcdf(os.path.join(stage2dir, f'{filename}_{order}.nc'))
-    return 
->>>>>>> 354c56b6
+    return 0